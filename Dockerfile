--- conflicted
+++ resolved
@@ -33,9 +33,6 @@
 #
 # =================================================================
 
-<<<<<<< HEAD
-FROM eurodatacube/pygeoapi-eoxhub:0.0.33
-=======
 FROM ubuntu:focal
 
 LABEL maintainer="Just van den Broecke <justb4@gmail.com>"
@@ -100,7 +97,9 @@
 	&& apt-get remove --purge -y ${DEB_BUILD_DEPS} \
 	&& apt autoremove -y  \
 	&& rm -rf /var/lib/apt/lists/*
->>>>>>> ada70fff
+
+# kubernetes dependencies
+RUN python3 -m pip install kubernetes nteract-scrapbook
 
 ADD . /pygeoapi
 
