--- conflicted
+++ resolved
@@ -53,11 +53,8 @@
     ProviderGenericError, ProviderConnectionError, ProviderNotFoundError,
     ProviderQueryError, ProviderItemNotFoundError)
 from pygeoapi.util import (dategetter, filter_dict_by_key_value, json_serial,
-<<<<<<< HEAD
-                           render_j2_template, str2bool, JobStatus, TEMPLATES)
-=======
-                           render_j2_template, TEMPLATES, to_json)
->>>>>>> 3938420d
+                           render_j2_template, str2bool, to_json, JobStatus,
+                           TEMPLATES)
 
 LOGGER = logging.getLogger(__name__)
 
@@ -1373,7 +1370,6 @@
             return headers_, 400, json.dumps(exception)
 
         try:
-<<<<<<< HEAD
             # Parse bytes data, if applicable
             data = data.decode()
         except (UnicodeDecodeError, AttributeError):
@@ -1428,14 +1424,18 @@
         if status == JobStatus.failed:
             response = outputs
 
-        if 'raw' in args and str2bool(args['raw']):
+        if 'response' in args and args['response'] == 'raw':
             headers_['Content-Type'] = \
                 process.metadata['outputs'][0]['output']['formats'][0]['mimeType']
-            response = outputs
+            if format == 'json':
+                response = to_json(outputs)
+            else:
+                response = outputs
+
         elif status != JobStatus.failed:
             response['outputs'] = outputs
 
-        return headers_, 201, json.dumps(response, default=json_serial)
+        return headers_, 200, to_json(response)
 
     def retrieve_job_status(self, headers, args, data, process_id, job_id):
         """
@@ -1473,22 +1473,6 @@
 
         format_ = check_format(args, headers_)
         if format_ is not None and format_ not in FORMATS:
-=======
-            outputs = p.execute(data_dict)
-            m = p.metadata
-            if 'response' in args and args['response'] == 'raw':
-                headers_['Content-Type'] = \
-                    m['outputs'][0]['output']['formats'][0]['mimeType']
-                if 'json' in headers_['Content-Type']:
-                    response = to_json(outputs)
-                else:
-                    response = outputs
-            else:
-                response['outputs'] = outputs
-                response = to_json(response)
-            return headers_, 200, response
-        except Exception as err:
->>>>>>> 3938420d
             exception = {
                 'code': 'InvalidParameterValue',
                 'description': 'Invalid format'
